--- conflicted
+++ resolved
@@ -88,8 +88,5 @@
 	rm -rf testing/test_worker testing/test_pool
 	rm -f cgroup/cgroup_init
 	${MAKE} -C lambda clean
-<<<<<<< HEAD
 	${MAKE} -C cache-entry clean
-=======
 	${MAKE} -C server-pool clean
->>>>>>> 65b68f64
